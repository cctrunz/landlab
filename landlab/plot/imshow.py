--- conflicted
+++ resolved
@@ -73,13 +73,8 @@
     shrink : float
         Fraction by which to shrink the colorbar.
     color_for_closed : str or None
-<<<<<<< HEAD
-        Color to use for closed nodes (default 'black'). Use None for
-        transparent.
-=======
-        Color to use for closed elements (default 'black'). If None, closed
-        (or masked) elements will be transparent.
->>>>>>> ff0dbe7d
+        Color to use for closed nodes (default 'black'). If None, closed
+        (or masked) nodes will be transparent.
     show_elements : bool
         If True, and grid is a Voronoi, extra grid elements (nodes, faces,
         corners) will be plotted along with just the colour of the cell
