#! /usr/bin/env python
from __future__ import division

import numpy as np
from landlab.grid.structured_quad import links

''' 
Functions which can map data contained on nodes to the connecting links.

Each link has a "from" and "to" node. The "from" nodes are located at the link 
tail, while the "to" nodes are located at link heads.

Below, the numbering scheme for links in RasterModelGrid is illustrated with an
example of a four-row by five column grid (4x5). In this example, each * (or X)
is a node, the lines represent links, and the ^ and > symbols indicate the
direction and "head" of each link. Link heads in the RasterModelGrid always
point in the cardinal directions North (N) or East (E).

    *--27-->*--28-->*--29-->*--30-->*
    ^       ^       ^       ^       ^
   10      11      12      13      14
    |       |       |       |       |
    *--23-->*--24-->*--25-->*--26-->*
    ^       ^       ^       ^       ^
    5       6       7       8       9
    |       |       |       |       |
    *--19-->*--20-->X--21-->*--22-->*
    ^       ^       ^       ^       ^
    0       1       2       3       4
    |       |       |       |       |
    *--15-->*--16-->*--17-->*--18-->*
  

For example, node 'X' has four link-neighbors. From south and going clockwise,
these neighbors are [2, 20, 7, 21]. Both link 2 and link 20 have node 'X' as their
'to' node, while links 7 and 21 have node 'X' as their from node. 
'''
def map_values_from_link_head_node_to_link(mg, var_name):
    '''
    map_values_from_link_head_node_to_link iterates across the grid and
    identifies the node at the "head", or the "to" node for each link. For
    each link, the value of 'var_name' at the "to" node is mapped to the corresponding
    link. 
    
    In a RasterModelGrid, each one node has two adjacent "link heads". This means
    each node value is mapped to two corresponding links. 
    '''
    values_at_nodes = mg.at_node[var_name]
    mg.add_empty('link', var_name)
    values_at_links = mg.at_link[var_name]
    values_at_links[:] = values_at_nodes[mg.node_at_link_tail]


def map_values_from_link_tail_node_to_link(mg, var_name):
    '''
    map_values_from_link_tail_node_to_link iterates across the grid and
    identifies the node at the "tail", or the "from" node for each link. For
    each link, the value of 'var_name' at the "from" node is mapped to the 
    corresponding link. 
    
    In a RasterModelGrid, each one node has two adjacent "link tails". This means
    each node value is mapped to two corresponding links. 
    '''
    values_at_nodes = mg.at_node[var_name]
    mg.add_empty('link', var_name)
    values_at_links = mg.at_link[var_name]
    values_at_links[:] = values_at_nodes[mg.node_at_link_head]


def map_link_end_node_min_value_to_link(mg, var_name):
    '''
    map_link_end_node_min_value_link iterates across the grid and
    identifies the node values at both the "head" and "tail" of a given link.  
    This function evaluates the value of 'var_name' at both the "to" and "from" node.
    The minimum value of the two node values is then mapped to the link.
    '''
    values_at_nodes = mg.at_node[var_name]
    mg.add_empty('link', var_name)
    values_at_links = mg.at_link[var_name]
    np.minimum(values_at_nodes[mg.node_at_link_head],
               values_at_nodes[mg.node_at_link_tail],
               out=values_at_links)


def map_link_end_node_max_value_to_link(mg, var_name):
    '''
    map_link_end_node_max_value_link iterates across the grid and
    identifies the node values at both the "head" and "tail" of a given link.  
    This function evaluates the value of 'var_name' at both the "to" and "from" node.
    The maximum value of the two node values is then mapped to the link.
    '''
    values_at_nodes = mg.at_node[var_name]
    mg.add_empty('link', var_name)
    values_at_links = mg.at_link[var_name]
    np.maximum(values_at_nodes[mg.node_at_link_head],
               values_at_nodes[mg.node_at_link_tail],
               out=values_at_links)


def map_values_from_link_end_nodes_to_link(mg, var_name):
    '''
    map_values_from_link_end_nodes_to_link iterates across the grid and
    identifies the node values at both the "head" and "tail" of a given link.  
    This function takes the sum of the two values of 'var_name' at both the "to"
    and "from" node. The average value of the two node values of 'var_name'
    is then mapped to the link.
    '''
    values_at_nodes = mg.at_node[var_name]
    mg.add_empty('link', var_name)
    values_at_links = mg.at_link[var_name]
    values_at_links[:] = 0.5 * (values_at_nodes[mg.node_at_link_head] +
                                values_at_nodes[mg.node_at_link_tail])

def map_values_from_cell_node_to_cell(mg, var_name):
    '''
    map_values_from_cell_node_to_cell iterates across the grid and
    identifies the all node values of 'var_name'.  
    
    This function takes node values of 'var_name' and mapes that value to the
    corresponding cell area for each node.
    '''
    values_at_nodes = mg.at_node[var_name]
    mg.add_empty('cell', var_name)
    values_at_cells = mg.at_cell[var_name]
<<<<<<< HEAD
    values_at_cells[:] = values_at_nodes[mg.node_at_cell]

def map_inlink_sums_to_node(mg, var_name):
    '''
    map_inlink_sums_to_node takes a field *at the links* and finds the
    inlink values for each node in the grid. it sums the inlinks and returns
    a field at the nodes with the same var_name as the link field. 
    
    This considers all inactive links to have a value of 0.
    '''
    values_at_links = mg.at_link[var_name]
    values_at_links = np.append(values_at_links, 0)
    mg.add_empty('node', var_name)
    values_at_nodes = mg.at_node[var_name]  
    south, west = links._node_in_link_ids(mg.shape)
    south = south.flatten()
    west = west.flatten()
    values_at_nodes[:] = values_at_links[south]+values_at_links[west] 
    
def map_inlink_average_to_node(mg, var_name):
    '''
    map_inlink_average_to_node takes a field *at the links* and finds the
    inlink values for each node in the grid. it finds the average of
    the inlinks and returns a field at the nodes with the same var_name
    as the link field. 
    
    This considers all inactive links to have a value of 0.
    '''    
    values_at_links = mg.at_link[var_name]
    values_at_links = np.append(values_at_links, 0)
    mg.add_empty('node', var_name)
    values_at_nodes = mg.at_node[var_name]  
    south, west = links._node_in_link_ids(mg.shape)
    south = south.flatten()
    west = west.flatten()
    values_at_nodes[:] = 0.5 * (values_at_links[south]+values_at_links[west])

def map_max_inlink_value_to_node(mg, var_name):
    '''
    map_max_inlink_value_to_node takes a field *at the links* and finds the
    inlink values for each node in the grid. it finds the maximum value at the
    the inlinks and returns a field at the nodes with the same var_name
    as the link field. 
    
    This considers all inactive links to have a value of 0.
    '''    
    values_at_links = mg.at_link[var_name]
    values_at_links = np.append(values_at_links, 0)
    mg.add_empty('node', var_name)
    values_at_nodes = mg.at_node[var_name]  
    south, west = links._node_in_link_ids(mg.shape)
    south = south.flatten()
    west = west.flatten()
    values_at_nodes[:] = np.maximum(values_at_links[south], values_at_links[west])
    
def map_min_inlink_value_to_node(mg, var_name):
    '''
    map_min_inlink_value_to_node takes a field *at the links* and finds the
    inlink values for each node in the grid. it finds the minimum value at the
    the inlinks and returns a field at the nodes with the same var_name
    as the link field. 
    
    This considers all inactive links to have a value of 0.
    '''    
    
    values_at_links = mg.at_link[var_name]
    values_at_links = np.append(values_at_links, 0)
    mg.add_empty('node', var_name)
    values_at_nodes = mg.at_node[var_name]  
    south, west = links._node_in_link_ids(mg.shape)
    south = south.flatten()
    west = west.flatten()
    values_at_nodes[:] = np.minimum(values_at_links[south], values_at_links[west])

def map_outlink_sums_to_node(mg, var_name):
    '''
    map_outlink_sums_to_node takes a field *at the links* and finds the
    outlink values for each node in the grid. it sums the outlinks and returns
    a field at the nodes with the same var_name as the link field. 
    
    This considers all inactive links to have a value of 0.
    '''
    values_at_links = mg.at_link[var_name]
    values_at_links = np.append(values_at_links, 0)
    mg.add_empty('node', var_name)
    values_at_nodes = mg.at_node[var_name]  
    north, east = links._node_out_link_ids(mg.shape)
    north = north.flatten()
    east = east.flatten()
    values_at_nodes[:] = values_at_links[north]+values_at_links[east] 
    
def map_outlink_average_to_node(mg, var_name):
    '''
    map_outlink_average_to_node takes a field *at the links* and finds the
    outlink values for each node in the grid. it finds the average of
    the outlinks and returns a field at the nodes with the same var_name
    as the link field. 
    
    This considers all inactive links to have a value of 0.
    '''    
    values_at_links = mg.at_link[var_name]
    values_at_links = np.append(values_at_links, 0)
    mg.add_empty('node', var_name)
    values_at_nodes = mg.at_node[var_name]  
    north, east = links._node_out_link_ids(mg.shape)
    north = north.flatten()
    east = east.flatten()
    values_at_nodes[:] = 0.5 * (values_at_links[north]+values_at_links[east])

def map_max_outlink_value_to_node(mg, var_name):
    '''
    map_max_outlink_value_to_node takes a field *at the links* and finds the
    outlink values for each node in the grid. it finds the maximum value at the
    the outlinks and returns a field at the nodes with the same var_name
    as the link field. 
    
    This considers all inactive links to have a value of 0.
    '''    
    values_at_links = mg.at_link[var_name]
    values_at_links = np.append(values_at_links, 0)
    mg.add_empty('node', var_name)
    values_at_nodes = mg.at_node[var_name]  
    north, east = links._node_out_link_ids(mg.shape)
    north = north.flatten()
    east = east.flatten()
    values_at_nodes[:] = np.maximum(values_at_links[north], values_at_links[east])
    
def map_min_outlink_value_to_node(mg, var_name):
    '''
    map_min_outlink_value_to_node takes a field *at the links* and finds the
    outlink values for each node in the grid. it finds the minimum value at the
    the outlinks and returns a field at the nodes with the same var_name
    as the link field. 
    
    This considers all inactive links to have a value of 0.
    '''    
    
    values_at_links = mg.at_link[var_name]
    values_at_links = np.append(values_at_links, 0)
    mg.add_empty('node', var_name)
    values_at_nodes = mg.at_node[var_name]  
    north, east = links._node_out_link_ids(mg.shape)
    north = north.flatten()
    east = east.flatten()
    values_at_nodes[:] = np.minimum(values_at_links[north], values_at_links[east])


def map_average_all_links_to_node(mg, var_name):
    '''
    map_average_all_links_to_node takes a field *at the links* and finds the
    average of all ~existing~ link neighbor values for each node in the grid. 
    it returns a field at the nodes with the same var_name
    as the link field. 
    
    When calculating the average, no inactive links are considered.
    '''    
    
    values_at_links = mg.at_link[var_name]
    values_at_links = np.append(values_at_links, 0)
    mg.add_empty('node', var_name)
    values_at_nodes = mg.at_node[var_name]  
    north, east = links._node_out_link_ids(mg.shape)
    south, west = links._node_in_link_ids(mg.shape)
    south = south.flatten()
    west = west.flatten()
    north = north.flatten()
    east = east.flatten()
    number_of_links = links.number_of_links_per_node(mg.shape)
    number_of_links = number_of_links.flatten()
    number_of_links.astype(float)
    values_at_nodes[:] = (values_at_links[north]+values_at_links[east]+values_at_links[south]+values_at_links[west])/(number_of_links)
=======
    values_at_cells[:] = values_at_nodes[mg.node_at_cell]
>>>>>>> d73f029e
<|MERGE_RESOLUTION|>--- conflicted
+++ resolved
@@ -122,8 +122,8 @@
     values_at_nodes = mg.at_node[var_name]
     mg.add_empty('cell', var_name)
     values_at_cells = mg.at_cell[var_name]
-<<<<<<< HEAD
     values_at_cells[:] = values_at_nodes[mg.node_at_cell]
+
 
 def map_inlink_sums_to_node(mg, var_name):
     '''
@@ -293,7 +293,4 @@
     number_of_links = links.number_of_links_per_node(mg.shape)
     number_of_links = number_of_links.flatten()
     number_of_links.astype(float)
-    values_at_nodes[:] = (values_at_links[north]+values_at_links[east]+values_at_links[south]+values_at_links[west])/(number_of_links)
-=======
-    values_at_cells[:] = values_at_nodes[mg.node_at_cell]
->>>>>>> d73f029e
+    values_at_nodes[:] = (values_at_links[north]+values_at_links[east]+values_at_links[south]+values_at_links[west])/(number_of_links)