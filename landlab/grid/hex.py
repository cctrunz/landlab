--- conflicted
+++ resolved
@@ -11,11 +11,6 @@
 import numpy
 import six
 
-<<<<<<< HEAD
-from .base import CLOSED_BOUNDARY, FIXED_VALUE_BOUNDARY, BAD_INDEX_VALUE, CORE_NODE
-from ..core.utils import as_id_array
-=======
->>>>>>> 2f9e4969
 from landlab.grid.voronoi import VoronoiDelaunayGrid
 
 from ..core.utils import as_id_array
@@ -65,10 +60,6 @@
         base_num_rows=0,
         base_num_cols=0,
         dx=1.0,
-<<<<<<< HEAD
-        origin=(0., 0.),
-=======
->>>>>>> 2f9e4969
         orientation="horizontal",
         shape="hex",
         reorient_links=True,
@@ -118,17 +109,7 @@
         # Set number of nodes, and initialize if caller has given dimensions
         if base_num_rows * base_num_cols > 0:
             self._initialize(
-<<<<<<< HEAD
-                base_num_rows,
-                base_num_cols,
-                dx,
-                origin,
-                orientation,
-                shape,
-                reorient_links,
-=======
                 base_num_rows, base_num_cols, dx, orientation, shape, reorient_links
->>>>>>> 2f9e4969
             )
         super(HexModelGrid, self).__init__(**kwds)
         # save origin as attribute. This has to happen after Voronoi
@@ -139,19 +120,6 @@
         """
         LLCATS: GINF
         """
-<<<<<<< HEAD
-        return cls(**params)
-
-    def _initialize(
-        self,
-        base_num_rows,
-        base_num_cols,
-        dx,
-        origin,
-        orientation,
-        shape,
-        reorient_links=True,
-=======
         shape = params["shape"]
         spacing = params.get("spacing", 1.)
 
@@ -159,7 +127,6 @@
 
     def _initialize(
         self, base_num_rows, base_num_cols, dx, orientation, shape, reorient_links=True
->>>>>>> 2f9e4969
     ):
         r"""Set up a hexagonal grid.
 
@@ -252,21 +219,13 @@
         # Create a set of hexagonally arranged points. These will be our nodes.
         if orientation[0].lower() == "h" and shape[0].lower() == "h":
             pts = HexModelGrid._hex_points_with_horizontal_hex(
-<<<<<<< HEAD
-                base_num_rows, base_num_cols, dx, origin
-=======
                 base_num_rows, base_num_cols, dx
->>>>>>> 2f9e4969
             )
             self.orientation = "horizontal"
             self._nrows = base_num_rows
         elif orientation[0].lower() == "h" and shape[0].lower() == "r":
             pts = HexModelGrid._hex_points_with_horizontal_rect(
-<<<<<<< HEAD
-                base_num_rows, base_num_cols, dx, origin
-=======
                 base_num_rows, base_num_cols, dx
->>>>>>> 2f9e4969
             )
             self.orientation = "horizontal"
             self._nrows = base_num_rows
@@ -277,21 +236,13 @@
             )
         elif orientation[0].lower() == "v" and shape[0].lower() == "h":
             pts = HexModelGrid._hex_points_with_vertical_hex(
-<<<<<<< HEAD
-                base_num_rows, base_num_cols, dx, origin
-=======
                 base_num_rows, base_num_cols, dx
->>>>>>> 2f9e4969
             )
             self.orientation = "vertical"
             self._ncols = base_num_cols
         else:
             pts = HexModelGrid._hex_points_with_vertical_rect(
-<<<<<<< HEAD
-                base_num_rows, base_num_cols, dx, origin
-=======
                 base_num_rows, base_num_cols, dx
->>>>>>> 2f9e4969
             )
             self.orientation = "vertical"
             self._nrows = base_num_rows
@@ -1158,11 +1109,7 @@
         n_rows = int(param_dict["NUM_ROWS"])
         n_cols = int(param_dict["NUM_COLS"])
         dx = float(param_dict.get("GRID_SPACING", 1.))
-<<<<<<< HEAD
-    except KeyError as e:
-=======
     except KeyError:
->>>>>>> 2f9e4969
         raise
     except ValueError:
         raise
