--- conflicted
+++ resolved
@@ -21,22 +21,16 @@
 from landlab.utils import structured_grid as sgrid
 from landlab.utils.decorators import deprecated, make_return_array_immutable
 
-from . import raster_funcs as rfuncs
 from ..core.utils import add_module_functions_to_class, as_id_array
 from ..io import write_esri_ascii
 from ..io.netcdf import write_netcdf
-<<<<<<< HEAD
-from landlab.grid.structured_quad import links as squad_links
-from landlab.grid.structured_quad import cells as squad_cells
 from ..core.utils import as_id_array
 from ..core.utils import add_module_functions_to_class
-from .decorators import return_id_array, return_readonly_id_array
+from ..field.graph_field import GraphFields
+from ..graph import DualUniformRectilinearGraph
 from ..utils.decorators import cache_result_in_object
+from . import raster_funcs as rfuncs
 from . import gradients
-from ..graph import DualUniformRectilinearGraph
-from ..field.graph_field import GraphFields
-=======
-from ..utils.decorators import cache_result_in_object
 from .base import (
     BAD_INDEX_VALUE,
     CLOSED_BOUNDARY,
@@ -47,7 +41,6 @@
 )
 from .decorators import return_id_array, return_readonly_id_array
 from .diagonals import DiagonalsMixIn
->>>>>>> b776e0a3
 
 
 @deprecated(use="grid.node_has_boundary_neighbor", version="0.2")
@@ -283,16 +276,8 @@
         return None
 
 
-<<<<<<< HEAD
-from .diagonals import DiagonalsMixIn
-
-
-# class RasterModelGrid(DualUniformRectilinearGraph, GraphFields, ModelGrid,
 class RasterModelGrid(DiagonalsMixIn, DualUniformRectilinearGraph, ModelGrid,
                       RasterModelGridPlotter):
-=======
-class RasterModelGrid(DiagonalsMixIn, ModelGrid, RasterModelGridPlotter):
->>>>>>> b776e0a3
 
     """A 2D uniform rectilinear grid.
 
@@ -394,17 +379,10 @@
         defined. Either we force users to give arguments on instantiation,
         or set it up such that one can create a zero-node grid.
         """
-<<<<<<< HEAD
-        dx = kwds.pop('dx', None)
-        num_rows = kwds.pop('num_rows', None)
-        num_cols = kwds.pop('num_cols', None)
-        origin = kwds.pop('origin', 0.)
-=======
         dx = kwds.pop("dx", None)
         num_rows = kwds.pop("num_rows", None)
         num_cols = kwds.pop("num_cols", None)
         origin = kwds.pop("origin", None) or (0., 0.)
->>>>>>> b776e0a3
 
         if num_rows is None and num_cols is None:
             num_rows, num_cols = _parse_grid_shape_from_args(args)
@@ -423,7 +401,6 @@
         spacing = np.asfarray(np.broadcast_to(dx, (2, )))
         origin = np.asfarray(np.broadcast_to(origin, (2, )))
 
-<<<<<<< HEAD
         DualUniformRectilinearGraph.__init__(self, shape, spacing=spacing,
                                              origin=origin)
         ModelGrid.__init__(self, **kwds)
@@ -431,14 +408,6 @@
         self._node_status = np.full(self.number_of_nodes,
                                     self.BC_NODE_IS_CORE, dtype=np.uint8)
         self._node_status[self.perimeter_nodes] = self.BC_NODE_IS_FIXED_VALUE
-=======
-        # Set number of nodes, and initialize if caller has given dimensions
-        self._initialize(num_rows, num_cols, dx, origin)
-
-        self.set_closed_boundaries_at_grid_edges(
-            *grid_edge_is_closed_from_dict(kwds.pop("bc", {}))
-        )
->>>>>>> b776e0a3
 
         self._DEBUG_TRACK_METHODS = False
         bc_at_edges = kwds.pop('bc', {'right': 'open', 'top': 'open',
@@ -687,12 +656,8 @@
         #  0-------1-------2-------3-------4
         #
         (x_of_node, y_of_node) = sgrid.node_coords(
-<<<<<<< HEAD
-            (num_rows, num_cols), (self.dy, self.dx), (0., 0.))
-=======
-            (num_rows, num_cols), (self._dy, self._dx), origin
+            (num_rows, num_cols), (self.dy, self.dx), (0., 0.)
         )
->>>>>>> b776e0a3
 
         self._xy_of_node = np.hstack(
             (x_of_node.reshape((-1, 1)), y_of_node.reshape((-1, 1)))
@@ -790,12 +755,8 @@
         # active links. We start off creating a list of all None values. Only
         # those links that cross a face will have this None value replaced with
         # a face ID.
-<<<<<<< HEAD
         # self._face_at_link = sgrid.face_at_link(self.shape,
         #                                         actives=self.active_links)
-=======
-        self._face_at_link = sgrid.face_at_link(self.shape, actives=self.active_links)
->>>>>>> b776e0a3
         self._create_cell_areas_array()
 
         # List of neighbors for each cell: we will start off with no
@@ -846,115 +807,6 @@
         """
         return super(RasterModelGrid, self).nodes
 
-<<<<<<< HEAD
-=======
-    @property
-    def nodes_at_right_edge(self):
-        """Get nodes along the right edge of a grid.
-
-        Examples
-        --------
-        >>> import numpy as np
-        >>> from landlab import RasterModelGrid
-        >>> grid = RasterModelGrid((3, 4))
-        >>> vals = np.array([ 0,  1,  2,  3,
-        ...                   4,  5,  6,  7,
-        ...                   8,  9, 10, 11])
-        >>> vals[grid.nodes_at_right_edge]
-        array([ 3,  7, 11])
-
-        LLCATS: NINF BC SUBSET
-        """
-        return self.nodes[:, -1]
-
-    @property
-    def nodes_at_top_edge(self):
-        """Get nodes along the top edge of a grid.
-
-        Examples
-        --------
-        >>> import numpy as np
-        >>> from landlab import RasterModelGrid
-        >>> grid = RasterModelGrid((3, 4))
-        >>> vals = np.array([ 0,  1,  2,  3,
-        ...                   4,  5,  6,  7,
-        ...                   8,  9, 10, 11])
-        >>> vals[grid.nodes_at_top_edge]
-        array([ 8,  9, 10, 11])
-
-        LLCATS: NINF BC SUBSET
-        """
-        return self.nodes[-1, :]
-
-    @property
-    def nodes_at_left_edge(self):
-        """Get nodes along the left edge of a grid.
-
-        Examples
-        --------
-        >>> import numpy as np
-        >>> from landlab import RasterModelGrid
-        >>> grid = RasterModelGrid((3, 4))
-        >>> vals = np.array([ 0,  1,  2,  3,
-        ...                   4,  5,  6,  7,
-        ...                   8,  9, 10, 11])
-        >>> vals[grid.nodes_at_left_edge]
-        array([0, 4, 8])
-
-        LLCATS: NINF BC SUBSET
-        """
-        return self.nodes[:, 0]
-
-    @property
-    def nodes_at_bottom_edge(self):
-        """Get nodes along the bottom edge of a grid.
-
-        Examples
-        --------
-        >>> import numpy as np
-        >>> from landlab import RasterModelGrid
-        >>> grid = RasterModelGrid((3, 4))
-        >>> vals = np.array([ 0,  1,  2,  3,
-        ...                   4,  5,  6,  7,
-        ...                   8,  9, 10, 11])
-        >>> vals[grid.nodes_at_bottom_edge]
-        array([0, 1, 2, 3])
-
-        LLCATS: NINF BC SUBSET
-        """
-        return self.nodes[0, :]
-
-    def nodes_at_edge(self, edge):
-        """Get edge nodes by edge name.
-
-        Parameters
-        ----------
-        edge : {'right', 'top', 'left', 'bottom'}
-            Edge location.
-
-        Returns
-        -------
-        slice
-            Slice of the nodes on an edge.
-
-        Examples
-        --------
-        >>> import numpy as np
-        >>> from landlab import RasterModelGrid
-        >>> grid = RasterModelGrid((3, 4))
-        >>> vals = np.array([ 0,  1,  2,  3,
-        ...                   4,  5,  6,  7,
-        ...                   8,  9, 10, 11])
-        >>> vals[grid.nodes_at_edge('left')]
-        array([0, 4, 8])
-
-        LLCATS: NINF BC SUBSET
-        """
-        if edge not in ("right", "top", "left", "bottom"):
-            raise ValueError("value for edge not understood")
-        return getattr(self, "nodes_at_{edge}_edge".format(edge=edge))
-
->>>>>>> b776e0a3
     def _create_cell_areas_array(self):
         """Set up array of cell areas.
 
@@ -1003,60 +855,7 @@
         """
         return (self.number_of_cell_rows, self.number_of_cell_columns)
 
-<<<<<<< HEAD
-    @deprecated(use='vals[links_at_node]*active_link_dirs_at_node',
-                version=1.0)
-=======
-    @property
-    def dx(self):
-        """Get node spacing in the column direction.
-
-        Returns
-        -------
-        float
-            Spacing of node columns.
-
-        Examples
-        --------
-        >>> from landlab import RasterModelGrid
-        >>> grid = RasterModelGrid((4, 5))
-        >>> grid.dx
-        1.0
-        >>> grid = RasterModelGrid((4, 5), 2.0)
-        >>> grid.dx
-        2.0
-
-        LLCATS: GINF MEAS
-        """
-        return self._dx
-
-    @property
-    def dy(self):
-        """Get node spacing in the row direction.
-
-        Note in a RasterModelGrid, dy==dx.
-
-        Returns
-        -------
-        float
-            Spacing of node rows.
-
-        Examples
-        --------
-        >>> from landlab import RasterModelGrid
-        >>> grid = RasterModelGrid((4, 5))
-        >>> grid.dy
-        1.0
-        >>> grid = RasterModelGrid((4, 5), spacing=(2, 4))
-        >>> grid.dy
-        2.0
-
-        LLCATS: GINF MEAS
-        """
-        return self._dy
-
-    @deprecated(use="vals[links_at_node]*active_link_dirs_at_node", version=1.0)
->>>>>>> b776e0a3
+    @deprecated(use='vals[links_at_node]*active_link_dirs_at_node', version=1.0)
     def _active_links_at_node(self, *args):
         """_active_links_at_node([node_ids])
         Active links of a node.
@@ -1110,280 +909,6 @@
         else:
             raise ValueError("only zero or one arguments accepted")
 
-<<<<<<< HEAD
-=======
-    @property
-    @make_return_array_immutable
-    def horizontal_links(self):
-        """
-        LLCATS: LINF
-        """
-        try:
-            return self._horizontal_links
-        except AttributeError:
-            self._horizontal_links = squad_links.horizontal_link_ids(self.shape)
-            return self._horizontal_links
-
-    @property
-    @make_return_array_immutable
-    def vertical_links(self):
-        """
-        LLCATS: LINF
-        """
-        try:
-            return self._vertical_links
-        except AttributeError:
-            self._vertical_links = squad_links.vertical_link_ids(self.shape)
-            return self._vertical_links
-
-    @property
-    @return_readonly_id_array
-    def patches_at_node(self):
-        """Get array of patches attached to nodes.
-
-        Returns a (N, 4) array of the patches associated with each node in the
-        grid.
-        The four possible patches are returned in order CCW from east, i.e.,
-        NE, NW, SW, SE.
-
-        Missing patches are indexed -1.
-
-        Examples
-        --------
-        >>> from landlab import RasterModelGrid
-        >>> mg = RasterModelGrid((3, 3))
-        >>> mg.patches_at_node
-        array([[ 0, -1, -1, -1],
-               [ 1,  0, -1, -1],
-               [-1,  1, -1, -1],
-               [ 2, -1, -1,  0],
-               [ 3,  2,  0,  1],
-               [-1,  3,  1, -1],
-               [-1, -1, -1,  2],
-               [-1, -1,  2,  3],
-               [-1, -1,  3, -1]])
-
-        LLCATS: PINF NINF CONN
-        """
-        try:
-            return self.node_patch_matrix
-        except AttributeError:
-            self.node_patch_matrix = np.full((self.number_of_nodes, 4), -1, dtype=int)
-            self.node_patch_matrix[:, 2][
-                np.setdiff1d(
-                    np.arange(self.number_of_nodes),
-                    np.union1d(self.nodes_at_left_edge, self.nodes_at_bottom_edge),
-                )
-            ] = np.arange(self.number_of_patches)
-            self.node_patch_matrix[:, 3][
-                np.setdiff1d(
-                    np.arange(self.number_of_nodes),
-                    np.union1d(self.nodes_at_right_edge, self.nodes_at_bottom_edge),
-                )
-            ] = np.arange(self.number_of_patches)
-            self.node_patch_matrix[:, 1][
-                np.setdiff1d(
-                    np.arange(self.number_of_nodes),
-                    np.union1d(self.nodes_at_left_edge, self.nodes_at_top_edge),
-                )
-            ] = np.arange(self.number_of_patches)
-            self.node_patch_matrix[:, 0][
-                np.setdiff1d(
-                    np.arange(self.number_of_nodes),
-                    np.union1d(self.nodes_at_right_edge, self.nodes_at_top_edge),
-                )
-            ] = np.arange(self.number_of_patches)
-            # we no longer blank out any patches that have a closed node as any
-            # vertex, per modern LL style. Instead, we will make a closed/open
-            # mask
-            self._patches_created = True
-            return self.node_patch_matrix
-
-    @property
-    @return_readonly_id_array
-    def nodes_at_patch(self):
-        """Get array of nodes of a patch.
-
-        Returns the four nodes at the corners of each patch in a regular grid.
-        Shape of the returned array is (nnodes, 4). Returns in order CCW from
-        east, i.e., [NE, NW, SW, SE].
-
-        Examples
-        --------
-        >>> from landlab import RasterModelGrid
-        >>> mg = RasterModelGrid((3, 3))
-        >>> mg.nodes_at_patch
-        array([[4, 3, 0, 1],
-               [5, 4, 1, 2],
-               [7, 6, 3, 4],
-               [8, 7, 4, 5]])
-
-        LLCATS: NINF PINF CONN
-        """
-        self._patches_created = True
-        base = np.arange(self.number_of_patches)
-        bottom_left_corner = base + base // (self._ncols - 1)
-        return np.column_stack(
-            (
-                bottom_left_corner + self._ncols + 1,
-                bottom_left_corner + self._ncols,
-                bottom_left_corner,
-                bottom_left_corner + 1,
-            )
-        )
-
-    @property
-    @return_readonly_id_array
-    def links_at_patch(self):
-        """Get array of links defining each patch.
-
-        Examples
-        --------
-        >>> mg = RasterModelGrid((3, 4))
-        >>> mg.links_at_patch
-        array([[ 4,  7,  3,  0],
-               [ 5,  8,  4,  1],
-               [ 6,  9,  5,  2],
-               [11, 14, 10,  7],
-               [12, 15, 11,  8],
-               [13, 16, 12,  9]])
-
-        LLCATS: PINF LINF CONN
-        """
-        self._patches_created = True
-        base = np.arange(self.number_of_patches)
-        bottom_edge = base + (base // (self._ncols - 1)) * self._ncols
-        return np.column_stack(
-            (
-                bottom_edge + self._ncols,
-                bottom_edge + 2 * self._ncols - 1,
-                bottom_edge + self._ncols - 1,
-                bottom_edge,
-            )
-        )
-
-    @property
-    @return_readonly_id_array
-    def patches_at_link(self):
-        """Get array of patches adjoined to each link.
-
-        Missing paches are indexed as -1.
-
-        Examples
-        --------
-        >>> mg = RasterModelGrid((3, 4))
-        >>> mg.patches_at_link
-        array([[ 0, -1],
-               [ 1, -1],
-               [ 2, -1],
-               [ 0, -1],
-               [ 0,  1],
-               [ 1,  2],
-               [ 2, -1],
-               [ 0,  3],
-               [ 1,  4],
-               [ 2,  5],
-               [ 3, -1],
-               [ 3,  4],
-               [ 4,  5],
-               [ 5, -1],
-               [ 3, -1],
-               [ 4, -1],
-               [ 5, -1]])
-
-        LLCATS: PINF LINF CONN
-        """
-        try:
-            return self._patches_at_link
-        except AttributeError:
-            self._create_patches_at_link()
-            return self._patches_at_link
-
-    def _create_patches_at_link(self):
-        from .cfuncs import create_patches_at_element
-
-        self._patches_created = True
-        self._patches_at_link = np.empty((self.number_of_links, 2), dtype=int)
-        self._patches_at_link.fill(-1)
-        create_patches_at_element(
-            self.links_at_patch, self.number_of_links, self._patches_at_link
-        )
-
-    # a sort of the links will be performed here once we have corners
-
-    def _create_link_dirs_at_node(self):
-        """Make array with link directions at each node
-
-        Examples
-        --------
-        >>> from landlab import RasterModelGrid
-        >>> rmg = RasterModelGrid((3, 4))
-        >>> rmg._links_at_node
-        array([[ 0,  3, -1, -1],
-               [ 1,  4,  0, -1],
-               [ 2,  5,  1, -1],
-               [-1,  6,  2, -1],
-               [ 7, 10, -1,  3],
-               [ 8, 11,  7,  4],
-               [ 9, 12,  8,  5],
-               [-1, 13,  9,  6],
-               [14, -1, -1, 10],
-               [15, -1, 14, 11],
-               [16, -1, 15, 12],
-               [-1, -1, 16, 13]])
-        >>> rmg._link_dirs_at_node
-        array([[-1, -1,  0,  0],
-               [-1, -1,  1,  0],
-               [-1, -1,  1,  0],
-               [ 0, -1,  1,  0],
-               [-1, -1,  0,  1],
-               [-1, -1,  1,  1],
-               [-1, -1,  1,  1],
-               [ 0, -1,  1,  1],
-               [-1,  0,  0,  1],
-               [-1,  0,  1,  1],
-               [-1,  0,  1,  1],
-               [ 0,  0,  1,  1]], dtype=int8)
-        """
-        # Create arrays for link-at-node information
-        self._link_dirs_at_node = np.zeros((self.number_of_nodes, 4), dtype=np.int8)
-        num_links_per_row = (self.number_of_node_columns * 2) - 1
-        # Sweep over all links
-        node_at_link_tail = self.node_at_link_tail
-        node_at_link_head = self.node_at_link_head
-        for lk in range(self.number_of_links):
-            # Find the orientation
-            is_horiz = (lk % num_links_per_row) < (self.number_of_node_columns - 1)
-            # Find the IDs of the tail and head nodes
-            t = node_at_link_tail[lk]
-            h = node_at_link_head[lk]
-
-            # If the link is horizontal, the index (row) in the links_at_node
-            # array should be 0 (east) for the tail node, and 2 (west) for the
-            # head node.
-            # If vertical, the index should be 1 (north) for the tail node and
-            # 3 (south) for the head node.
-            if is_horiz:
-                tail_index = 0
-                head_index = 2
-            else:
-                tail_index = 1
-                head_index = 3
-
-            # Add this link to the list for this node, set the direction
-            # (outgoing, indicated by -1), and increment the number found so
-            # far
-            self._link_dirs_at_node[t][tail_index] = -1
-            self._link_dirs_at_node[h][head_index] = 1
-
-        # setup the active link equivalent
-        # self._active_link_dirs_at_node = self._link_dirs_at_node.copy()
-        # inactive_links = (self.status_at_link[self.links_at_node] ==
-        #                   INACTIVE_LINK)
-        # inactive_links[self.link_dirs_at_node == 0] = False
-        # self._active_link_dirs_at_node[inactive_links] = 0
-
->>>>>>> b776e0a3
     def _create_link_unit_vectors(self):
         """Make arrays to store the unit vectors associated with each link.
 
@@ -1484,14 +1009,9 @@
         # Method added 5/1/13 by DEJH, modified DEJH 4/3/14 to reflect fact
         # boundary nodes don't have defined
         return (
-<<<<<<< HEAD
             (self.number_of_node_rows - 1) * self.dy,
-            (self.number_of_node_columns - 1) * self.dx)
-=======
-            (self.number_of_node_rows - 1) * self._dy,
-            (self.number_of_node_columns - 1) * self._dx,
+            (self.number_of_node_columns - 1) * self.dx,
         )
->>>>>>> b776e0a3
 
     @property
     def grid_xdimension(self):
@@ -1522,11 +1042,7 @@
 
         LLCATS: GINF MEAS
         """
-<<<<<<< HEAD
-        return ((self.number_of_node_columns - 1) * self.dx)
-=======
-        return (self.number_of_node_columns - 1) * self._dx
->>>>>>> b776e0a3
+        return (self.number_of_node_columns - 1) * self.dx
 
     @property
     def grid_ydimension(self):
@@ -1558,11 +1074,7 @@
         LLCATS: GINF MEAS
         """
         # Method added 5/1/13 by DEJH, modified DEJH 4/3/14, as above.
-<<<<<<< HEAD
-        return ((self.number_of_node_rows - 1) * self.dy)
-=======
-        return (self.number_of_node_rows - 1) * self._dy
->>>>>>> b776e0a3
+        return (self.number_of_node_rows - 1) * self.dy
 
     @property
     def number_of_interior_nodes(self):
@@ -1633,45 +1145,9 @@
 
         LLCATS: DEPR GINF NINF MEAS
         """
-<<<<<<< HEAD
         if self.dx != self.dy:
             raise RuntimeError('dx and dy are not the same')
         return self.dx
-=======
-        if self._dx != self._dy:
-            raise RuntimeError("dx and dy are not the same")
-        return self._dx
-
-    @property
-    @deprecated(use="nodes_at_corners_of_grid", version=1.0)
-    def corner_nodes(self):
-        """
-        LLCATS: DEPR GINF NINF SUBSET
-        """
-        return self.nodes_at_corners_of_grid
-
-    @property
-    def nodes_at_corners_of_grid(self):
-        """Get array of the nodes in grid corners.
-
-        Return the IDs to the corner nodes of the grid, sorted by ID.
-
-        Returns
-        -------
-        (4, ) ndarray
-            Array of corner node IDs.
-
-        Examples
-        --------
-        >>> from landlab import RasterModelGrid
-        >>> grid = RasterModelGrid((4, 5))
-        >>> grid.nodes_at_corners_of_grid
-        array([ 0,  4, 15, 19])
-
-        LLCATS: GINF NINF SUBSET
-        """
-        return sgrid.corners((self._nrows, self._ncols))
->>>>>>> b776e0a3
 
     @property
     @deprecated(use="cells_at_corners_of_grid", version=1.0)
@@ -1807,12 +1283,7 @@
         xcoord, ycoord = np.broadcast_arrays(xcoord, ycoord)
 
         # Method added 4/29/13 by DEJH, modified 9/24/13.
-<<<<<<< HEAD
-        id_ = (ycoord // self.dy * self.number_of_node_columns +
-               xcoord // self.dx)
-=======
-        id_ = ycoord // self._dy * self.number_of_node_columns + xcoord // self._dx
->>>>>>> b776e0a3
+        id_ = ycoord // self.dy * self.number_of_node_columns + xcoord // self.dx
         try:
             id_ = int(id_)
         except TypeError:
@@ -2115,28 +1586,6 @@
 
         LLCATS: BC SUBSET
         """
-<<<<<<< HEAD
-=======
-        if self._DEBUG_TRACK_METHODS:
-            six.print_("ModelGrid.set_closed_boundaries_at_grid_edges")
-
-        bottom_edge = range(0, self.number_of_node_columns)
-        right_edge = range(
-            2 * self.number_of_node_columns - 1,
-            self.number_of_nodes - 1,
-            self.number_of_node_columns,
-        )
-        top_edge = range(
-            (self.number_of_node_rows - 1) * self.number_of_node_columns,
-            self.number_of_nodes,
-        )
-        left_edge = range(
-            self.number_of_node_columns,
-            self.number_of_nodes - self.number_of_node_columns,
-            self.number_of_node_columns,
-        )
-
->>>>>>> b776e0a3
         if bottom_is_closed:
             self._node_status[self.nodes_at_bottom_edge] = self.BC_NODE_IS_CLOSED
 
@@ -3205,19 +2654,12 @@
         bottom_left = vals[diagonals[:, 2]]
         bottom_right = vals[diagonals[:, 3]]
 
-<<<<<<< HEAD
-        dz_dx = ((top_right + 2 * right + bottom_right) -
-                 (top_left + 2 * left + bottom_left)) / (8. * self.dx)
-        dz_dy = ((bottom_left + 2 * bottom + bottom_right) -
-                 (top_left + 2 * top + top_right)) / (8. * self.dy)
-=======
         dz_dx = (
             (top_right + 2 * right + bottom_right) - (top_left + 2 * left + bottom_left)
-        ) / (8. * self._dx)
+        ) / (8. * self.dx)
         dz_dy = (
             (bottom_left + 2 * bottom + bottom_right) - (top_left + 2 * top + top_right)
-        ) / (8. * self._dy)
->>>>>>> b776e0a3
+        ) / (8. * self.dy)
 
         slope = np.zeros([ids.shape[0]], dtype=float)
         aspect = np.zeros([ids.shape[0]], dtype=float)
