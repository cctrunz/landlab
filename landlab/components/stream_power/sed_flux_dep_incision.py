--- conflicted
+++ resolved
@@ -80,7 +80,6 @@
     *flooded_nodes* be passed to the run method. A flooded depression
     acts as a perfect sediment trap, and will be filled sequentially
     from the inflow points towards the outflow points.
-<<<<<<< HEAD
 
     Construction::
 
@@ -285,8 +284,6 @@
     True
 
     A visual comparison of these solutions will confirm this closeness.
-=======
->>>>>>> 2156b948
     """
 
     _name = 'SedDepEroder'
@@ -403,126 +400,8 @@
                  nu_hump=1.13, phi_hump=4.24, c_hump=0.00181,
                  Qc='power_law', m_sp=0.5, n_sp=1., K_t=1.e-4, m_t=1.5, n_t=1.,
                  # params for model numeric behavior:
-<<<<<<< HEAD
                  pseudoimplicit_repeats=50, **kwds):
         """Constructor for the class."""
-=======
-                 pseudoimplicit_repeats=5, return_stream_properties=False,
-                 **kwds):
-        """Constructor for the class.
-
-        Parameters
-        ----------
-        grid : a ModelGrid
-            A grid.
-        K_sp : float (time unit must be *years*)
-            K in the stream power equation; the prefactor on the erosion
-            equation (units vary with other parameters).
-        g : float (m/s**2)
-            Acceleration due to gravity.
-        rock_density : float (Kg m**-3)
-            Bulk intact rock density.
-        sediment_density : float (Kg m**-3)
-            Typical density of loose sediment on the bed.
-        fluid_density : float (Kg m**-3)
-            Density of the fluid.
-        runoff_rate : float, array or field name (m/s)
-            The rate of excess overland flow production at each node (i.e.,
-            rainfall rate less infiltration).
-        pseudoimplicit_repeats : int
-            Number of loops to perform with the pseudoimplicit iterator,
-            seeking a stable solution. Convergence is typically rapid.
-        return_stream_properties : bool
-            Whether to perform a few additional calculations in order to set
-            the additional optional output fields, 'channel__width',
-            'channel__depth', and 'channel__discharge' (default False).
-        sed_dependency_type : {'generalized_humped', 'None', 'linear_decline',
-                               'almost_parabolic'}
-            The shape of the sediment flux function. For definitions, see
-            Hobley et al., 2011. 'None' gives a constant value of 1.
-            NB: 'parabolic' is currently not supported, due to numerical
-            stability issues at channel heads.
-        Qc : {'power_law', 'MPM'}
-            Whether to use simple stream-power-like equations for both
-            sediment transport capacity and erosion rate, or more complex
-            forms based directly on the Meyer-Peter Muller equation and a
-            shear stress based erosion model consistent with MPM (per
-            Hobley et al., 2011).
-
-        If ``sed_dependency_type == 'generalized_humped'``...
-
-        kappa_hump : float
-            Shape parameter for sediment flux function. Primarily controls
-            function amplitude (i.e., scales the function to a maximum of 1).
-            Default follows Leh valley values from Hobley et al., 2011.
-        nu_hump : float
-            Shape parameter for sediment flux function. Primarily controls
-            rate of rise of the "tools" limb. Default follows Leh valley
-            values from Hobley et al., 2011.
-        phi_hump : float
-            Shape parameter for sediment flux function. Primarily controls
-            rate of fall of the "cover" limb. Default follows Leh valley
-            values from Hobley et al., 2011.
-        c_hump : float
-            Shape parameter for sediment flux function. Primarily controls
-            degree of function asymmetry. Default follows Leh valley values
-            from Hobley et al., 2011.
-
-        If ``Qc == 'power_law'``...
-
-        m_sp : float
-            Power on drainage area in the erosion equation.
-        n_sp : float
-            Power on slope in the erosion equation.
-        K_t : float (time unit must be in *years*)
-            Prefactor in the transport capacity equation.
-        m_t : float
-            Power on drainage area in the transport capacity equation.
-        n_t : float
-            Power on slope in the transport capacity equation.
-
-        if ``Qc == 'MPM'``...
-
-        C_MPM : float
-            A prefactor on the MPM relation, allowing tuning to known sediment
-            saturation conditions (leave as 1. in most cases).
-        a_sp : float
-            Power on shear stress to give erosion rate.
-        b_sp : float
-            Power on drainage area to give channel width.
-        c_sp : float
-            Power on drainage area to give discharge.
-        k_w : float (unit variable with b_sp)
-            Prefactor on A**b_sp to give channel width.
-        k_Q : float (unit variable with c_sp, but time unit in *seconds*)
-            Prefactor on A**c_sp to give discharge.
-        mannings_n : float
-            Manning's n for the channel.
-        threshold_shear_stress : None or float (Pa)
-            The threshold shear stress in the equation for erosion rate. If
-            None, implies that *set_threshold_from_Dchar* is True, and this
-            parameter will get set from the Dchar value and critical Shields
-            number.
-        Dchar :None, float, array, or field name (m)
-            The characteristic grain size on the bed, that controls the
-            relationship between critical Shields number and critical shear
-            stress. If None, implies that *set_Dchar_from_threshold* is True,
-            and this parameter will get set from the threshold_shear_stress
-            value and critical Shields number.
-        set_threshold_from_Dchar : bool
-            If True (default), threshold_shear_stress will be set based on
-            Dchar and threshold_Shields.
-        set_Dchar_from_threshold : bool
-            If True, Dchar will be set based on threshold_shear_stress and
-            threshold_Shields. Default is False.
-        threshold_Shields : None or float
-            The threshold Shields number. If None, implies that
-            *slope_sensitive_threshold* is True.
-        slope_sensitive_threshold : bool
-            If True, the threshold_Shields will be set according to
-            0.15 * S ** 0.25, per Lamb et al., 2008 & Hobley et al., 2011.
-        """
->>>>>>> 2156b948
         self._grid = grid
         self.pseudoimplicit_repeats = pseudoimplicit_repeats
 
