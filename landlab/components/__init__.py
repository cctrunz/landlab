from .chi_index import ChiFinder
from .diffusion import LinearDiffuser
from .fire_generator import FireGenerator
from .detachment_ltd_erosion import DetachmentLtdErosion, DepthSlopeProductErosion
from .flexure import Flexure
from .flow_routing import FlowRouter, DepressionFinderAndRouter
from .nonlinear_diffusion import PerronNLDiffuse
from .flow_director import FlowDirectorD8
from .flow_director import FlowDirectorSteepest
from .flow_director import FlowDirectorMFD
from .flow_director import FlowDirectorDINF
from .flow_accum import FlowAccumulator
from .flow_accum import LossyFlowAccumulator
from .overland_flow import OverlandFlowBates, OverlandFlow
from .overland_flow import KinwaveImplicitOverlandFlow, KinwaveOverlandFlowModel
from .potentiality_flowrouting import PotentialityFlowRouter
from .pet import PotentialEvapotranspiration
from .radiation import Radiation
from .soil_moisture import SoilMoisture
from .vegetation_dynamics import Vegetation
from .sink_fill import SinkFiller
from .steepness_index import SteepnessFinder
from .stream_power import (
    StreamPowerEroder,
    FastscapeEroder,
    StreamPowerSmoothThresholdEroder,
    SedDepEroder,
)
from .uniform_precip import PrecipitationDistribution
from .spatial_precip import SpatialPrecipitationDistribution
from .soil_moisture import SoilInfiltrationGreenAmpt
from .plant_competition_ca import VegCA
from .gflex import gFlex
from .drainage_density import DrainageDensity
from .weathering import ExponentialWeatherer
from .depth_dependent_diffusion import DepthDependentDiffuser
from .taylor_nonlinear_hillslope_flux import TaylorNonLinearDiffuser
from .depth_dependent_taylor_soil_creep import DepthDependentTaylorDiffuser
from .erosion_deposition import ErosionDeposition
from .space import Space
from .landslides import LandslideProbability
from .species_evolution import SpeciesEvolver
from .transport_length_diffusion import TransportLengthHillslopeDiffuser
from .normal_fault import NormalFault
from .lithology import Lithology, LithoLayers

<<<<<<< HEAD
COMPONENTS = [ChiFinder, LinearDiffuser,
              Flexure, FlowRouter, DepressionFinderAndRouter,
              PerronNLDiffuse, OverlandFlowBates, OverlandFlow,
              KinwaveImplicitOverlandFlow,
              PotentialEvapotranspiration, PotentialityFlowRouter,
              Radiation, SinkFiller,
              StreamPowerEroder, StreamPowerSmoothThresholdEroder,
              FastscapeEroder, SedDepEroder,
              PrecipitationDistribution, SpatialPrecipitationDistribution,
              SteepnessFinder, DetachmentLtdErosion, gFlex,
              SoilInfiltrationGreenAmpt, FireGenerator,
              SoilMoisture, Vegetation, VegCA, DrainageDensity,
              ExponentialWeatherer, DepthDependentDiffuser,
              TaylorNonLinearDiffuser, DepthSlopeProductErosion,
              FlowDirectorD8, FlowDirectorSteepest, FlowDirectorMFD,
              FlowDirectorDINF, FlowAccumulator, Space, ErosionDeposition,
              LandslideProbability, DepthDependentTaylorDiffuser,
              NormalFault, Lithology, LithoLayers, SpeciesEvolver]
=======
COMPONENTS = [
    ChiFinder,
    LinearDiffuser,
    Flexure,
    FlowRouter,
    DepressionFinderAndRouter,
    PerronNLDiffuse,
    OverlandFlowBates,
    OverlandFlow,
    KinwaveImplicitOverlandFlow,
    KinwaveOverlandFlowModel,
    PotentialEvapotranspiration,
    PotentialityFlowRouter,
    Radiation,
    SinkFiller,
    StreamPowerEroder,
    StreamPowerSmoothThresholdEroder,
    FastscapeEroder,
    SedDepEroder,
    PrecipitationDistribution,
    SpatialPrecipitationDistribution,
    SteepnessFinder,
    DetachmentLtdErosion,
    gFlex,
    SoilInfiltrationGreenAmpt,
    FireGenerator,
    SoilMoisture,
    Vegetation,
    VegCA,
    DrainageDensity,
    ExponentialWeatherer,
    DepthDependentDiffuser,
    TaylorNonLinearDiffuser,
    DepthSlopeProductErosion,
    FlowDirectorD8,
    FlowDirectorSteepest,
    FlowDirectorMFD,
    FlowDirectorDINF,
    FlowAccumulator,
    LossyFlowAccumulator,
    Space,
    ErosionDeposition,
    LandslideProbability,
    DepthDependentTaylorDiffuser,
    NormalFault,
    Lithology,
    LithoLayers,
    TransportLengthHillslopeDiffuser,
]
>>>>>>> 1764eb3f

__all__ = [cls.__name__ for cls in COMPONENTS]<|MERGE_RESOLUTION|>--- conflicted
+++ resolved
@@ -44,26 +44,6 @@
 from .normal_fault import NormalFault
 from .lithology import Lithology, LithoLayers
 
-<<<<<<< HEAD
-COMPONENTS = [ChiFinder, LinearDiffuser,
-              Flexure, FlowRouter, DepressionFinderAndRouter,
-              PerronNLDiffuse, OverlandFlowBates, OverlandFlow,
-              KinwaveImplicitOverlandFlow,
-              PotentialEvapotranspiration, PotentialityFlowRouter,
-              Radiation, SinkFiller,
-              StreamPowerEroder, StreamPowerSmoothThresholdEroder,
-              FastscapeEroder, SedDepEroder,
-              PrecipitationDistribution, SpatialPrecipitationDistribution,
-              SteepnessFinder, DetachmentLtdErosion, gFlex,
-              SoilInfiltrationGreenAmpt, FireGenerator,
-              SoilMoisture, Vegetation, VegCA, DrainageDensity,
-              ExponentialWeatherer, DepthDependentDiffuser,
-              TaylorNonLinearDiffuser, DepthSlopeProductErosion,
-              FlowDirectorD8, FlowDirectorSteepest, FlowDirectorMFD,
-              FlowDirectorDINF, FlowAccumulator, Space, ErosionDeposition,
-              LandslideProbability, DepthDependentTaylorDiffuser,
-              NormalFault, Lithology, LithoLayers, SpeciesEvolver]
-=======
 COMPONENTS = [
     ChiFinder,
     LinearDiffuser,
@@ -112,7 +92,7 @@
     Lithology,
     LithoLayers,
     TransportLengthHillslopeDiffuser,
+    SpeciesEvolver,
 ]
->>>>>>> 1764eb3f
 
 __all__ = [cls.__name__ for cls in COMPONENTS]