--- conflicted
+++ resolved
@@ -166,7 +166,7 @@
     >>> from six.moves import range
     >>> import numpy as np
     >>> from landlab import RasterModelGrid, CLOSED_BOUNDARY
-    >>> from landlab.components import FlowRouter, SedDepEroder
+    >>> from landlab.components import FlowAccumulator, SedDepEroder
 
     >>> mg = RasterModelGrid((10, 3), 200.)
     >>> for edge in (mg.nodes_at_left_edge, mg.nodes_at_top_edge,
@@ -177,7 +177,7 @@
     >>> th = mg.add_zeros('node', 'channel_sediment__depth')
     >>> th += 0.0007
 
-    >>> fr = FlowRouter(mg)
+    >>> fr = FlowAccumulator(mg, flow_director='D8')
     >>> sde = SedDepEroder(mg, K_sp=1.e-4,
     ...                    sed_dependency_type='almost_parabolic',
     ...                    Qc='power_law', K_t=1.e-4)
@@ -216,7 +216,7 @@
     >>> z = mg.add_zeros('node', 'topographic__elevation')
     >>> th = mg.add_zeros('node', 'channel_sediment__depth')
     >>> z[:] = mg.node_y/10000.
-    >>> fr = FlowRouter(mg)
+    >>> fr = FlowAccumulator(mg, flow_director='D8')
     >>> sde = SedDepEroder(mg, K_sp=1.e-5,
     ...                    sed_dependency_type='generalized_humped',
     ...                    Qc='power_law', K_t=1.e-5)
@@ -241,7 +241,7 @@
 
     >>> z = mg.add_zeros('node', 'topographic__elevation')
 
-    >>> fr = FlowRouter(mg)
+    >>> fr = FlowAccumulator(mg, flow_director='D8')
     >>> sde = SedDepEroder(mg, K_sp=1.e-4,
     ...                    sed_dependency_type='None',
     ...                    Qc='power_law', K_t=1.e-4)
@@ -391,134 +391,16 @@
                  nu_hump=1.13, phi_hump=4.24, c_hump=0.00181,
                  Qc='power_law', m_sp=0.5, n_sp=1., K_t=1.e-4, m_t=1.5, n_t=1.,
                  # params for model numeric behavior:
-<<<<<<< HEAD
                  pseudoimplicit_repeats=50, **kwds):
         """Constructor for the class."""
-=======
-                 pseudoimplicit_repeats=5, return_stream_properties=False,
-                 **kwds):
-        """Constructor for the class.
-
-        Parameters
-        ----------
-        grid : a ModelGrid
-            A grid.
-        K_sp : float (time unit must be *years*)
-            K in the stream power equation; the prefactor on the erosion
-            equation (units vary with other parameters).
-        g : float (m/s**2)
-            Acceleration due to gravity.
-        rock_density : float (Kg m**-3)
-            Bulk intact rock density.
-        sediment_density : float (Kg m**-3)
-            Typical density of loose sediment on the bed.
-        fluid_density : float (Kg m**-3)
-            Density of the fluid.
-        runoff_rate : float, array or field name (m/s)
-            The rate of excess overland flow production at each node (i.e.,
-            rainfall rate less infiltration).
-        pseudoimplicit_repeats : int
-            Number of loops to perform with the pseudoimplicit iterator,
-            seeking a stable solution. Convergence is typically rapid.
-        return_stream_properties : bool
-            Whether to perform a few additional calculations in order to set
-            the additional optional output fields, 'channel__width',
-            'channel__depth', and 'channel__discharge' (default False).
-        sed_dependency_type : {'generalized_humped', 'None', 'linear_decline',
-                               'almost_parabolic'}
-            The shape of the sediment flux function. For definitions, see
-            Hobley et al., 2011. 'None' gives a constant value of 1.
-            NB: 'parabolic' is currently not supported, due to numerical
-            stability issues at channel heads.
-        Qc : {'power_law', 'MPM'}
-            Whether to use simple stream-power-like equations for both
-            sediment transport capacity and erosion rate, or more complex
-            forms based directly on the Meyer-Peter Muller equation and a
-            shear stress based erosion model consistent with MPM (per
-            Hobley et al., 2011).
-
-        If ``sed_dependency_type == 'generalized_humped'``...
-
-        kappa_hump : float
-            Shape parameter for sediment flux function. Primarily controls
-            function amplitude (i.e., scales the function to a maximum of 1).
-            Default follows Leh valley values from Hobley et al., 2011.
-        nu_hump : float
-            Shape parameter for sediment flux function. Primarily controls
-            rate of rise of the "tools" limb. Default follows Leh valley
-            values from Hobley et al., 2011.
-        phi_hump : float
-            Shape parameter for sediment flux function. Primarily controls
-            rate of fall of the "cover" limb. Default follows Leh valley
-            values from Hobley et al., 2011.
-        c_hump : float
-            Shape parameter for sediment flux function. Primarily controls
-            degree of function asymmetry. Default follows Leh valley values
-            from Hobley et al., 2011.
-
-        If ``Qc == 'power_law'``...
-
-        m_sp : float
-            Power on drainage area in the erosion equation.
-        n_sp : float
-            Power on slope in the erosion equation.
-        K_t : float (time unit must be in *years*)
-            Prefactor in the transport capacity equation.
-        m_t : float
-            Power on drainage area in the transport capacity equation.
-        n_t : float
-            Power on slope in the transport capacity equation.
-
-        if ``Qc == 'MPM'``...
-
-        C_MPM : float
-            A prefactor on the MPM relation, allowing tuning to known sediment
-            saturation conditions (leave as 1. in most cases).
-        a_sp : float
-            Power on shear stress to give erosion rate.
-        b_sp : float
-            Power on drainage area to give channel width.
-        c_sp : float
-            Power on drainage area to give discharge.
-        k_w : float (unit variable with b_sp)
-            Prefactor on A**b_sp to give channel width.
-        k_Q : float (unit variable with c_sp, but time unit in *seconds*)
-            Prefactor on A**c_sp to give discharge.
-        mannings_n : float
-            Manning's n for the channel.
-        threshold_shear_stress : None or float (Pa)
-            The threshold shear stress in the equation for erosion rate. If
-            None, implies that *set_threshold_from_Dchar* is True, and this
-            parameter will get set from the Dchar value and critical Shields
-            number.
-        Dchar :None, float, array, or field name (m)
-            The characteristic grain size on the bed, that controls the
-            relationship between critical Shields number and critical shear
-            stress. If None, implies that *set_Dchar_from_threshold* is True,
-            and this parameter will get set from the threshold_shear_stress
-            value and critical Shields number.
-        set_threshold_from_Dchar : bool
-            If True (default), threshold_shear_stress will be set based on
-            Dchar and threshold_Shields.
-        set_Dchar_from_threshold : bool
-            If True, Dchar will be set based on threshold_shear_stress and
-            threshold_Shields. Default is False.
-        threshold_Shields : None or float
-            The threshold Shields number. If None, implies that
-            *slope_sensitive_threshold* is True.
-        slope_sensitive_threshold : bool
-            If True, the threshold_Shields will be set according to
-            0.15 * S ** 0.25, per Lamb et al., 2008 & Hobley et al., 2011.
-        """
-        if 'flow__receiver_node' in grid.at_node:
-            if (grid.at_node['flow__receiver_node'].size != grid.size('node')):
-                msg = ('A route-to-multiple flow director has been '
-                       'run on this grid. The landlab development team has not '
-                       'verified that SedDepEroder is compatible with '
-                       'route-to-multiple methods. Please open a GitHub Issue '
-                       'to start this process.')
-                raise NotImplementedError(msg)
->>>>>>> 242864af
+        if (grid.at_node['flow__receiver_node'].size != grid.size('node')):
+            msg = ('A route-to-multiple flow director has been '
+                   'run on this grid. The landlab development team has not '
+                   'verified that SedDepEroder is compatible with '
+                   'route-to-multiple methods. Please open a GitHub Issue '
+                   'to start this process.')
+            raise NotImplementedError(msg)
+
         self._grid = grid
         self.pseudoimplicit_repeats = pseudoimplicit_repeats
 
@@ -637,14 +519,6 @@
             provided but flow has still been routed across depressions, erosion
             and deposition may still occur beneath the apparent water level.
         """
-        if (self._grid.at_node['flow__receiver_node'].size != self._grid.size('node')):
-            msg = ('A route-to-multiple flow director has been '
-                   'run on this grid. The landlab development team has not '
-                   'verified that SedDepEroder is compatible with '
-                   'route-to-multiple methods. Please open a GitHub Issue '
-                   'to start this process.')
-            raise NotImplementedError(msg)
-
         grid = self.grid
         node_z = grid.at_node['topographic__elevation']
         node_A = grid.at_node['drainage_area']
